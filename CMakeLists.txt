cmake_minimum_required(VERSION 3.5)
project (Calico)

# Turn off testing by default.
include(CTest)

# std=c++17 or higher required for Abseil.
set(CMAKE_CXX_STANDARD 20)
set(CMAKE_CXX_FLAGS "${CMAKE_CXX_FLAGS} -O3 -fPIC")

# Load dependencies.
find_package(Eigen3 3.3 REQUIRED NO_MODULE)
find_package(GTest REQUIRED)
find_package(absl REQUIRED)
find_package(Ceres REQUIRED)
# find_package(pybind11 REQUIRED)
# find_package(Python REQUIRED)
find_package(OpenCV REQUIRED)
find_package(yaml-cpp REQUIRED)

# Add top level include directory.
include_directories(
  ${CMAKE_CURRENT_SOURCE_DIR}
  ${OpenCV_INCLUDE_DIRS}
)

# Build trajectory library and tests.
add_library(
  trajectory
  ${CMAKE_CURRENT_SOURCE_DIR}/calico/trajectory.cpp
)
target_link_libraries(
  trajectory
  Eigen3::Eigen
  absl::status
  absl::statusor
  absl::flat_hash_map
  Ceres::ceres
)

# World model library.
add_library(
  world_model
  ${CMAKE_CURRENT_SOURCE_DIR}/calico/world_model.cpp
)
target_link_libraries(
  world_model
  Eigen3::Eigen
  absl::status
  absl::statusor
  absl::flat_hash_map
  absl::strings
  Ceres::ceres
)
# Gyroscope library.
add_library(
  gyroscope_models
  ${CMAKE_CURRENT_SOURCE_DIR}/calico/sensors/gyroscope_models.cpp
)
target_link_libraries(
  gyroscope_models
  absl::statusor
  Eigen3::Eigen
)

add_library(
  gyroscope_cost_functor
  ${CMAKE_CURRENT_SOURCE_DIR}/calico/sensors/gyroscope_cost_functor.cpp
)
target_link_libraries(
  gyroscope_cost_functor
  gyroscope_models
  trajectory
)

add_library(
  gyroscope
  ${CMAKE_CURRENT_SOURCE_DIR}/calico/sensors/gyroscope.cpp
)
target_link_libraries(
  gyroscope
  gyroscope_cost_functor
  gyroscope_models
  trajectory
  world_model
)

# Accelerometer library and tests.
add_library(
  accelerometer_models
  ${CMAKE_CURRENT_SOURCE_DIR}/calico/sensors/accelerometer_models.cpp
)
target_link_libraries(
  accelerometer_models
  absl::statusor
  Eigen3::Eigen
)

add_library(
  accelerometer_cost_functor
  ${CMAKE_CURRENT_SOURCE_DIR}/calico/sensors/accelerometer_cost_functor.cpp
)
target_link_libraries(
  accelerometer_cost_functor
  accelerometer_models
  trajectory
)

add_library(
  accelerometer
  ${CMAKE_CURRENT_SOURCE_DIR}/calico/sensors/accelerometer.cpp
)
target_link_libraries(
  accelerometer
  accelerometer_cost_functor
  accelerometer_models
  trajectory
  world_model
)

# Camera library.
add_library(
  camera_models
  ${CMAKE_CURRENT_SOURCE_DIR}/calico/sensors/camera_models.cpp
)
target_link_libraries(
  camera_models
  absl::statusor
  Eigen3::Eigen
)

add_library(
  camera_cost_functor
  ${CMAKE_CURRENT_SOURCE_DIR}/calico/sensors/camera_cost_functor.cpp
)
target_link_libraries(
  camera_cost_functor
  camera_models
  trajectory
)

add_library(
  camera
  ${CMAKE_CURRENT_SOURCE_DIR}/calico/sensors/camera.cpp
)
target_link_libraries(
  camera
  camera_models
  camera_cost_functor
  trajectory
  world_model
)

# Batch optimizer.
add_library(
  batch_optimizer
  ${CMAKE_CURRENT_SOURCE_DIR}/calico/batch_optimizer.cpp
)
target_link_libraries(
  batch_optimizer
  accelerometer
  camera
  gyroscope
  world_model
)

# AprilTags c++ library.
include_directories(
  ${CMAKE_CURRENT_SOURCE_DIR}/calico/third_party/apriltags/
  ${CMAKE_CURRENT_SOURCE_DIR}/calico/third_party/apriltags/apriltags/
)
add_library(
  apriltags
  ${CMAKE_CURRENT_SOURCE_DIR}/calico/third_party/apriltags/src/Edge.cc
  ${CMAKE_CURRENT_SOURCE_DIR}/calico/third_party/apriltags/src/FloatImage.cc
  ${CMAKE_CURRENT_SOURCE_DIR}/calico/third_party/apriltags/src/Gaussian.cc
  ${CMAKE_CURRENT_SOURCE_DIR}/calico/third_party/apriltags/src/GLine2D.cc
  ${CMAKE_CURRENT_SOURCE_DIR}/calico/third_party/apriltags/src/GLineSegment2D.cc
  ${CMAKE_CURRENT_SOURCE_DIR}/calico/third_party/apriltags/src/GrayModel.cc
  ${CMAKE_CURRENT_SOURCE_DIR}/calico/third_party/apriltags/src/Homography33.cc
  ${CMAKE_CURRENT_SOURCE_DIR}/calico/third_party/apriltags/src/MathUtil.cc
  ${CMAKE_CURRENT_SOURCE_DIR}/calico/third_party/apriltags/src/Quad.cc
  ${CMAKE_CURRENT_SOURCE_DIR}/calico/third_party/apriltags/src/Segment.cc
  ${CMAKE_CURRENT_SOURCE_DIR}/calico/third_party/apriltags/src/TagFamily.cc
  ${CMAKE_CURRENT_SOURCE_DIR}/calico/third_party/apriltags/src/TagDetection.cc
  ${CMAKE_CURRENT_SOURCE_DIR}/calico/third_party/apriltags/src/TagDetector.cc
  ${CMAKE_CURRENT_SOURCE_DIR}/calico/third_party/apriltags/src/UnionFindSimple.cc
)
target_link_libraries(
  apriltags
  Eigen3::Eigen
)

# AprilGrid Detector
add_library(
  aprilgrid_detector
  ${CMAKE_CURRENT_SOURCE_DIR}/calico/chart_detectors/aprilgrid_detector.cpp
)
target_link_libraries(
  aprilgrid_detector
  world_model
  apriltags
  ${OpenCV_LIBS}
  ${YAML_CPP_LIBRARIES}
)

# Python bindings.
<<<<<<< HEAD
# pybind11_add_module(
#   calico
#   ${CMAKE_CURRENT_SOURCE_DIR}/calico/python/calico.cpp
# )
# target_link_libraries(
#   calico PUBLIC
#   accelerometer
#   aprilgrid_detector
#   batch_optimizer
#   camera
#   gyroscope
#   trajectory
#   world_model
#   Eigen3::Eigen
# )
# set_target_properties(
#   calico PROPERTIES
#   LIBRARY_OUTPUT_DIRECTORY ${PROJECT_BINARY_DIR}/calico
# )
# file(
#   COPY
#   #${CMAKE_CURRENT_SOURCE_DIR}/calico/python/__init__.py
#   ${CMAKE_CURRENT_SOURCE_DIR}/calico/python/utils.py
#   DESTINATION ${PROJECT_BINARY_DIR}/calico
# )
=======
pybind11_add_module(
  _calico
  ${CMAKE_CURRENT_SOURCE_DIR}/calico/calico.cpp
)
target_link_libraries(
  _calico PUBLIC
  accelerometer
  aprilgrid_detector
  batch_optimizer
  camera
  gyroscope
  trajectory
  world_model
  Eigen3::Eigen
)
set_target_properties(
  _calico PROPERTIES
  LIBRARY_OUTPUT_DIRECTORY ${PROJECT_BINARY_DIR}/calico
)
file(
  COPY
  ${CMAKE_CURRENT_SOURCE_DIR}/calico/__init__.py
  ${CMAKE_CURRENT_SOURCE_DIR}/calico/utils.py
  DESTINATION ${PROJECT_BINARY_DIR}/calico
)
>>>>>>> 9bf382a1

# Install cpp library.
install(
  TARGETS
  accelerometer
  accelerometer_cost_functor
  accelerometer_models
  apriltags
  batch_optimizer
  camera
  camera_cost_functor
  camera_models
  gyroscope
  gyroscope_cost_functor
  gyroscope_models
  trajectory
  world_model
  aprilgrid_detector
  EXPORT
  CalicoConfig
  DESTINATION lib/calico
)
install(
  EXPORT
  CalicoConfig
  DESTINATION lib/cmake/calico
)
set(top_level_headers
  ${CMAKE_CURRENT_SOURCE_DIR}/calico/profiler.h
  ${CMAKE_CURRENT_SOURCE_DIR}/calico/trajectory.h
  ${CMAKE_CURRENT_SOURCE_DIR}/calico/bspline.h
  ${CMAKE_CURRENT_SOURCE_DIR}/calico/test_utils.h
  ${CMAKE_CURRENT_SOURCE_DIR}/calico/optimization_utils.h
  ${CMAKE_CURRENT_SOURCE_DIR}/calico/batch_optimizer.h
  ${CMAKE_CURRENT_SOURCE_DIR}/calico/typedefs.h
  ${CMAKE_CURRENT_SOURCE_DIR}/calico/matchers.h
  ${CMAKE_CURRENT_SOURCE_DIR}/calico/status_builder.h
  ${CMAKE_CURRENT_SOURCE_DIR}/calico/geometry.h
  ${CMAKE_CURRENT_SOURCE_DIR}/calico/world_model.h
  ${CMAKE_CURRENT_SOURCE_DIR}/calico/statusor_macros.h
)
install(
  FILES ${top_level_headers}
  DESTINATION include/calico
)
set(sensor_headers
  ${CMAKE_CURRENT_SOURCE_DIR}/calico/sensors/gyroscope_models.h
  ${CMAKE_CURRENT_SOURCE_DIR}/calico/sensors/camera.h
  ${CMAKE_CURRENT_SOURCE_DIR}/calico/sensors/accelerometer_cost_functor.h
  ${CMAKE_CURRENT_SOURCE_DIR}/calico/sensors/sensor_base.h
  ${CMAKE_CURRENT_SOURCE_DIR}/calico/sensors/gyroscope_cost_functor.h
  ${CMAKE_CURRENT_SOURCE_DIR}/calico/sensors/camera_cost_functor.h
  ${CMAKE_CURRENT_SOURCE_DIR}/calico/sensors/camera_models.h
  ${CMAKE_CURRENT_SOURCE_DIR}/calico/sensors/accelerometer_models.h
  ${CMAKE_CURRENT_SOURCE_DIR}/calico/sensors/gyroscope.h
  ${CMAKE_CURRENT_SOURCE_DIR}/calico/sensors/accelerometer.h
)
install(
  FILES ${sensor_headers}
  DESTINATION include/calico/sensors/
)
# Install python library.
<<<<<<< HEAD
# install(
#   TARGETS calico
#   DESTINATION ${Python_SITELIB}/calico
# )
# install(
#   FILES
#   ${CMAKE_CURRENT_SOURCE_DIR}/calico/python/utils.py
#   ${CMAKE_CURRENT_SOURCE_DIR}/calico/python/__init__.py
#   DESTINATION ${Python_SITELIB}/calico
# )
=======
install(
  TARGETS _calico
  DESTINATION ${Python_SITELIB}/calico
)
install(
  FILES
  ${CMAKE_CURRENT_SOURCE_DIR}/calico/utils.py
  ${CMAKE_CURRENT_SOURCE_DIR}/calico/__init__.py
  DESTINATION ${Python_SITELIB}/calico
)
>>>>>>> 9bf382a1

if (BUILD_TESTING)
  # Typedefs test.
  add_executable(
    typedefs_test
    ${CMAKE_CURRENT_SOURCE_DIR}/calico/test/typedefs_test.cpp
    )
  target_link_libraries(
    typedefs_test
    Eigen3::Eigen
    GTest::Main
    gmock
    )
  add_test(TypeDefsTest typedefs_test)
  # Geometry test.
  add_executable(
    geometry_test
    ${CMAKE_CURRENT_SOURCE_DIR}/calico/test/geometry_test.cpp
    )
  target_link_libraries(
    geometry_test
    trajectory
    Eigen3::Eigen
    GTest::Main
    gmock
    )
  add_test(GeometryTest geometry_test)
  # Spline test.
  add_executable(
    bspline_test
    ${CMAKE_CURRENT_SOURCE_DIR}/calico/test/bspline_test.cpp
    )
  target_link_libraries(
    bspline_test
    Eigen3::Eigen
    absl::status
    absl::statusor
    GTest::Main
    gmock
    )
  add_test(BSplineTest bspline_test)
  # Trajectory test.
  add_executable(
    trajectory_test
    ${CMAKE_CURRENT_SOURCE_DIR}/calico/test/trajectory_test.cpp
    )
  target_link_libraries(
    trajectory_test
    trajectory
    GTest::Main
    gmock
    )
  add_test(TrajectoryTest trajectory_test)
  # World model test.
  add_executable(
    world_model_test
    ${CMAKE_CURRENT_SOURCE_DIR}/calico/test/world_model_test.cpp
    )
  target_link_libraries(
    world_model_test
    world_model
    GTest::Main
    gmock
    )
  add_test(WorldModelTest world_model_test)
  # Gyroscope models test.
  add_executable(
    gyroscope_models_test
    ${CMAKE_CURRENT_SOURCE_DIR}/calico/test/gyroscope_models_test.cpp
    )
  target_link_libraries(
    gyroscope_models_test
    gyroscope_models
    GTest::Main
    gmock
    )
  add_test(GyroscopeModelsTest gyroscope_models_test)
  # Gyroscope cost functor test.
  add_executable(
    gyroscope_cost_functor_test
    ${CMAKE_CURRENT_SOURCE_DIR}/calico/test/gyroscope_cost_functor_test.cpp
    )
  target_link_libraries(
    gyroscope_cost_functor_test
    gyroscope_cost_functor
    GTest::Main
    gmock
    )
  add_test(GyroscopeCostFunctorTest gyroscope_cost_functor_test)
  # Gyroscope test.
  add_executable(
    gyroscope_test
    ${CMAKE_CURRENT_SOURCE_DIR}/calico/test/gyroscope_test.cpp
    )
  target_link_libraries(
    gyroscope_test
    gyroscope
    GTest::Main
    gmock
    )
  add_test(GyroscopeLibTest gyroscope_test)
  # Accelerometer models test.
  add_executable(
    accelerometer_models_test
    ${CMAKE_CURRENT_SOURCE_DIR}/calico/test/accelerometer_models_test.cpp
    )
  target_link_libraries(
    accelerometer_models_test
    accelerometer_models
    GTest::Main
    gmock
    )
  add_test(AccelerometerModelsTest accelerometer_models_test)
  # Accelerometer cost functor test.
  add_executable(
    accelerometer_cost_functor_test
    ${CMAKE_CURRENT_SOURCE_DIR}/calico/test/accelerometer_cost_functor_test.cpp
    )
  target_link_libraries(
    accelerometer_cost_functor_test
    accelerometer_cost_functor
    GTest::Main
    gmock
    )
  add_test(AccelerometerCostFunctorTest accelerometer_cost_functor_test)
  # Accelerometer test.
  add_executable(
    accelerometer_test
    ${CMAKE_CURRENT_SOURCE_DIR}/calico/test/accelerometer_test.cpp
    )
  target_link_libraries(
    accelerometer_test
    accelerometer
    GTest::Main
    gmock
    )
  add_test(AccelerometerLibTest accelerometer_test)
  # Camera models test.
  add_executable(
    camera_models_test
    ${CMAKE_CURRENT_SOURCE_DIR}/calico/test/camera_models_test.cpp
    )
  target_link_libraries(
    camera_models_test
    camera_models
    GTest::Main
    gmock
    )
  add_test(CameraModelsTest camera_models_test)
  # Camera cost functor test.
  add_executable(
    camera_cost_functor_test
    ${CMAKE_CURRENT_SOURCE_DIR}/calico/test/camera_cost_functor_test.cpp
    )
  target_link_libraries(
    camera_cost_functor_test
    camera_cost_functor
    GTest::Main
    gmock
    )
  add_test(CameraCostFunctorTest camera_cost_functor_test)
  # Camera test.
  add_executable(
    camera_test
    ${CMAKE_CURRENT_SOURCE_DIR}/calico/test/camera_test.cpp
    )
  target_link_libraries(
    camera_test
    camera
    GTest::Main
    gmock
    )
  add_test(CameraLibTest camera_test)
  # Batch optimizer test.
  add_executable(
    batch_optimizer_test
    ${CMAKE_CURRENT_SOURCE_DIR}/calico/test/batch_optimizer_test.cpp
    )
  target_link_libraries(
    batch_optimizer_test
    camera
    world_model
    batch_optimizer
    GTest::Main
    gmock
    )
  add_test(BatchOptimizerTest batch_optimizer_test)
  # Python bindings test.
  add_test(
    NAME python_bindings_test
    COMMAND python3 -m pytest ${CMAKE_CURRENT_SOURCE_DIR}/calico/test/python_bindings_test.py
    WORKING_DIRECTORY ${CMAKE_CURRENT_SOURCE_DIR}/calico/test
    )
  # Python utilities test.
  add_test(
    NAME python_utils_test
    COMMAND python3 -m pytest ${CMAKE_CURRENT_SOURCE_DIR}/calico/test/python_utils_test.py
    WORKING_DIRECTORY ${CMAKE_CURRENT_SOURCE_DIR}/calico/test
    )
  set_tests_properties(
    python_bindings_test python_utils_test
    PROPERTIES ENVIRONMENT "PYTHONPATH=${PROJECT_BINARY_DIR}:$ENV{PYTHONPATH}"
    )
endif()<|MERGE_RESOLUTION|>--- conflicted
+++ resolved
@@ -204,61 +204,6 @@
   ${YAML_CPP_LIBRARIES}
 )
 
-# Python bindings.
-<<<<<<< HEAD
-# pybind11_add_module(
-#   calico
-#   ${CMAKE_CURRENT_SOURCE_DIR}/calico/python/calico.cpp
-# )
-# target_link_libraries(
-#   calico PUBLIC
-#   accelerometer
-#   aprilgrid_detector
-#   batch_optimizer
-#   camera
-#   gyroscope
-#   trajectory
-#   world_model
-#   Eigen3::Eigen
-# )
-# set_target_properties(
-#   calico PROPERTIES
-#   LIBRARY_OUTPUT_DIRECTORY ${PROJECT_BINARY_DIR}/calico
-# )
-# file(
-#   COPY
-#   #${CMAKE_CURRENT_SOURCE_DIR}/calico/python/__init__.py
-#   ${CMAKE_CURRENT_SOURCE_DIR}/calico/python/utils.py
-#   DESTINATION ${PROJECT_BINARY_DIR}/calico
-# )
-=======
-pybind11_add_module(
-  _calico
-  ${CMAKE_CURRENT_SOURCE_DIR}/calico/calico.cpp
-)
-target_link_libraries(
-  _calico PUBLIC
-  accelerometer
-  aprilgrid_detector
-  batch_optimizer
-  camera
-  gyroscope
-  trajectory
-  world_model
-  Eigen3::Eigen
-)
-set_target_properties(
-  _calico PROPERTIES
-  LIBRARY_OUTPUT_DIRECTORY ${PROJECT_BINARY_DIR}/calico
-)
-file(
-  COPY
-  ${CMAKE_CURRENT_SOURCE_DIR}/calico/__init__.py
-  ${CMAKE_CURRENT_SOURCE_DIR}/calico/utils.py
-  DESTINATION ${PROJECT_BINARY_DIR}/calico
-)
->>>>>>> 9bf382a1
-
 # Install cpp library.
 install(
   TARGETS
@@ -319,30 +264,6 @@
   FILES ${sensor_headers}
   DESTINATION include/calico/sensors/
 )
-# Install python library.
-<<<<<<< HEAD
-# install(
-#   TARGETS calico
-#   DESTINATION ${Python_SITELIB}/calico
-# )
-# install(
-#   FILES
-#   ${CMAKE_CURRENT_SOURCE_DIR}/calico/python/utils.py
-#   ${CMAKE_CURRENT_SOURCE_DIR}/calico/python/__init__.py
-#   DESTINATION ${Python_SITELIB}/calico
-# )
-=======
-install(
-  TARGETS _calico
-  DESTINATION ${Python_SITELIB}/calico
-)
-install(
-  FILES
-  ${CMAKE_CURRENT_SOURCE_DIR}/calico/utils.py
-  ${CMAKE_CURRENT_SOURCE_DIR}/calico/__init__.py
-  DESTINATION ${Python_SITELIB}/calico
-)
->>>>>>> 9bf382a1
 
 if (BUILD_TESTING)
   # Typedefs test.
